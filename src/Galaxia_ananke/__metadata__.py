#!/usr/bin/env python
"""
Contains the Galaxia module metadata.
"""
import _sitebuiltins
import textwrap
from typing import Final
from datetime import datetime

from . import _version


try:
    from .__license__ import __license_full__
except ImportError:
    __license_full__ = ""

__all__ = ['__project__', '__description__', '__url__', '__year__', '__author__', '__contributors__', '__license__',
           '__version__', '__date__', '__maintainer__', '__email__', '__classifiers__',
           '__credits__', '__doi__', '__citation__', '__adsurl__', '__bibtex__', '__copyright__', '__readme__',
           'copyright', 'credits', 'license', 'readme']

# PROJECT METADATA
__project__ = "py-Galaxia-ananke"
__description__ = "Python wrapper for a modified version of Galaxia (Sharma et al. 2011 <http://ascl.net/1101.007>) for py-ananke <https://github.com/athob/py-ananke>."
__url__ = "https://github.com/athob/py-Galaxia-ananke"
__year__ = 2022
__author__ = "Adrien Thob"
__contributors__ = ["Robyn Sanderson", "Andrew Eden"]
__supporters__ = ["Farnik Nikakhtar", "Nondh Panithanpaisal", "Nicolas Garavito-Camargo", "Sanjib Sharma"]
__feedback__ = ["the extended Galaxy Dynamics @ UPenn group", "the participants of the \"anankethon\" workshops"]
__license__ = "GNU General Public License v3 or later (GPLv3+)"  # TODO change to longer version?
__license_classifier__ = "License :: OSI Approved :: GNU General Public License v3 or later (GPLv3+)"
__license_short__ = "Licensed under the GNU GPL v3 or later"

# SOFTWARE METADATA
<<<<<<< HEAD
__version__ = "0.3.2.dev7"
__date__: date = date(2024, 5, 22)  # TODO how to automatize based on commit day?
=======
__version__: Final[str] = _version.get_versions()['version']
__date__: str = _version.get_versions()['date']
__date__: datetime = datetime.fromisoformat(f"{__date__[:-2]}:{__date__[-2:]}")
>>>>>>> 7ff8849d
__maintainer__ = "Adrien Thob"
__email__ = "athob@sas.upenn.edu"
__status_classifier__ = "Development Status :: 4 - Beta"
__classifiers__ = [
    __status_classifier__,
    "Environment :: Console",
    "Intended Audience :: Science/Research",
    __license_classifier__,
    "Natural Language :: English",
    "Operating System :: Unix",
    "Programming Language :: Python :: 3",
    "Topic :: Scientific/Engineering :: Astronomy"
    ],

# CREDITS METADATA
__credits__ = textwrap.fill(f"""
Thanks to {', '.join(__contributors__)[::-1].replace(',','& ', 1)[::-1]} for their contributions,
to {', '.join(__supporters__)[::-1].replace(',','& ', 1)[::-1]} for their support & guidance,
and to the wider community for their suggestions and feedback,
including {', '.join(__feedback__)[::-1].replace(',','& ', 1)[::-1]}.
""".strip('\n'))

# CITING METADATA
__doi__ = "10.48550/arXiv.2312.02268"
__citation__ = textwrap.fill("""
Thob, Adrien C. R. et al. 2023, “Generating synthetic star catalogs
from simulated data for next-gen observatories with py-ananke”,
arXiv e-prints, doi:10.48550/arXiv.2312.02268.
""".strip('\n'))
__adsurl__ = "https://ui.adsabs.harvard.edu/abs/2023arXiv231202268T"
__adsexportcitation__ = f"{__adsurl__}/exportcitation"
__bibtex__ = """
@ARTICLE{2023arXiv231202268T,
       author = {{Thob}, Adrien C.~R. and {Sanderson}, Robyn E. and
       {Eden}, Andrew P. and {Nikakhtar}, Farnik and
       {Panithanpaisal}, Nondh and {Garavito-Camargo}, Nicol{\\'a}s
       and {Sharma}, Sanjib},
        title = "{Generating synthetic star catalogs from simulated data
        for next-gen observatories with py-ananke}",
      journal = {arXiv e-prints},
     keywords = {Astrophysics - Astrophysics of Galaxies,
     Astrophysics - Instrumentation and Methods for Astrophysics},
         year = 2023,
        month = dec,
          eid = {arXiv:2312.02268},
        pages = {arXiv:2312.02268},
          doi = {10.48550/arXiv.2312.02268},
archivePrefix = {arXiv},
       eprint = {2312.02268},
 primaryClass = {astro-ph.GA},
       adsurl = {https://ui.adsabs.harvard.edu/abs/2023arXiv231202268T},
      adsnote = {Provided by the SAO/NASA Astrophysics Data System},
         note = {Submitted to The Journal of Open Source Software,
         in review}
}
""".strip('\n')
__citing__ = '\n\n'.join(map(textwrap.fill, f"""
If {__project__} has played a role in your research project or software
development, we kindly request that you acknowledge and cite the
project. Citing {__project__} not only gives credit to the dedicated
efforts of its creators but also helps others discover and benefit
from this software.

To cite {__project__}, please use DOI {__doi__} as a
reference in your publications, or cite as the following:

{{__citation__}}

Alternatively, you may use one of the entries associated with
{__project__} as listed by The SAO/NASA Astrophysics Data System:
<{__adsexportcitation__}>
such as the following BibTeX entry:

{{__bibtex__}}
""".strip('\n').split('\n\n'))).format(__citation__=__citation__, __bibtex__=__bibtex__)

# COPYRIGHT METADATA
__copyright_short__ = f"Copyright (C) {__year__}-{__date__.year}  {__author__}"
__copyright__ = f"""
{textwrap.fill(f"{__project__} v{__version__}: {__description__}")}

{__copyright_short__}

This program is free software: you can redistribute it and/or modify
it under the terms of the GNU General Public License as published by
the Free Software Foundation, either version 3 of the License, or
(at your option) any later version.

This program is distributed in the hope that it will be useful,
but WITHOUT ANY WARRANTY; without even the implied warranty of
MERCHANTABILITY or FITNESS FOR A PARTICULAR PURPOSE.  See the
GNU General Public License for more details.

You should have received a copy of the GNU General Public License
along with this program.  If not, see <https://www.gnu.org/licenses/>.

--CITING-------------------------------------------------------------

{__citing__}
""".strip('\n')

# README
__readme__ = f"""
{__copyright__}

--CREDITS------------------------------------------------------------

{__credits__}
""".strip('\n')

# DEFINING PRINTERS
copyright = _sitebuiltins._Printer('copyright', __copyright__)
credits = _sitebuiltins._Printer('credits', __credits__)
license = _sitebuiltins._Printer('license', __license_full__)
readme = _sitebuiltins._Printer('readme', __readme__)<|MERGE_RESOLUTION|>--- conflicted
+++ resolved
@@ -34,14 +34,9 @@
 __license_short__ = "Licensed under the GNU GPL v3 or later"
 
 # SOFTWARE METADATA
-<<<<<<< HEAD
-__version__ = "0.3.2.dev7"
-__date__: date = date(2024, 5, 22)  # TODO how to automatize based on commit day?
-=======
 __version__: Final[str] = _version.get_versions()['version']
 __date__: str = _version.get_versions()['date']
 __date__: datetime = datetime.fromisoformat(f"{__date__[:-2]}:{__date__[-2:]}")
->>>>>>> 7ff8849d
 __maintainer__ = "Adrien Thob"
 __email__ = "athob@sas.upenn.edu"
 __status_classifier__ = "Development Status :: 4 - Beta"
