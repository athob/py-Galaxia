#!/usr/bin/env python
"""
Contains the Galaxia module metadata.
"""
__all__ = ['__author__', '__copyright__', '__credits__', '__license__', '__version__', '__maintainer__', '__email__', '__url__', '__status__']

__author__ = "Adrien Thob"
__copyright__ = None
__credits__ = ["Adrien Thob", "Robyn Sanderson", "Andrew Eden"]
__license__ = "License :: OSI Approved :: GNU General Public License v3 or later (GPLv3+)"
<<<<<<< HEAD
__version__ = "0.3.1.dev3.1"
=======
__version__ = "0.3.1.dev0"
>>>>>>> ecc567ed
__maintainer__ = "Adrien Thob"
__email__ = "athob@sas.upenn.edu"
__url__ = "https://github.com/athob/py-Galaxia-ananke"
__status__ = "Development Status :: 4 - Beta"<|MERGE_RESOLUTION|>--- conflicted
+++ resolved
@@ -8,11 +8,7 @@
 __copyright__ = None
 __credits__ = ["Adrien Thob", "Robyn Sanderson", "Andrew Eden"]
 __license__ = "License :: OSI Approved :: GNU General Public License v3 or later (GPLv3+)"
-<<<<<<< HEAD
-__version__ = "0.3.1.dev3.1"
-=======
-__version__ = "0.3.1.dev0"
->>>>>>> ecc567ed
+__version__ = "0.3.1.dev4"
 __maintainer__ = "Adrien Thob"
 __email__ = "athob@sas.upenn.edu"
 __url__ = "https://github.com/athob/py-Galaxia-ananke"
