--- conflicted
+++ resolved
@@ -24,17 +24,10 @@
 from astropy import units, coordinates
 import vaex.dataframe
 
-<<<<<<< HEAD
-from .constants import *
-from .templates import *
-from .defaults import *
-from .utils import CallableDFtoNone, State, common_entries
-=======
 from ._constants import *
 from ._templates import *
 from ._defaults import *
-from .utils import classproperty, CallableDFtoNone, CallableDFtoInt, RecordingDataFrame, common_entries
->>>>>>> 7ff8849d
+from .utils import classproperty, CallableDFtoNone, CallableDFtoInt, RecordingDataFrame, State, common_entries
 from .photometry.PhotoSystem import PhotoSystem
 from . import Input
 
@@ -180,19 +173,15 @@
         self.__vaex = None
         self.__vaex_per_partition = None
         self.__path = None
-<<<<<<< HEAD
         self.__make_state()
         if not self.caching:
             self.__clear_ebfs(force=True)
-
-    class _State(State):
-        pass
-=======
-        self.__clear_ebfs(force=True)
         self._max_pp_workers = 1
         self._pp_auto_flush = True
         self._verbose = True
->>>>>>> 7ff8849d
+
+    class _State(State):
+        pass
 
     @classproperty
     def _export_properties(cls):
@@ -392,9 +381,6 @@
                 print(list(f5.keys()))
         self.__vaex = vaex.open_many(map(str,self._hdf5s.values()))
 
-<<<<<<< HEAD
-    def _ebf_to_hdf5(self) -> None:  # TODO add self.verbose support
-=======
     def _redefine_partitions_in_ebfs(self, partitioning_rule: CallableDFtoInt) -> None:
         ebfs: List[pathlib.Path] = self._ebfs
         export_keys: Tuple[str] = self.export_keys
@@ -427,7 +413,6 @@
                 ebf.update_ind(str(ebf_file), key, ebf.read(str(ebf_file), key)[partition_id_sorter])
         
     def _ebf_to_hdf5(self) -> None:
->>>>>>> 7ff8849d
         ebfs: List[pathlib.Path] = self._ebfs
         export_keys: Tuple[str] = self.export_keys
         # with concurrent.futures.ThreadPoolExecutor(max_workers=self._max_pp_workers) as executor:  # credit to https://www.squash.io/how-to-parallelize-a-simple-python-loop/
@@ -441,13 +426,9 @@
             futures = [executor.apipe(self._singlethread_ebf_to_hdf5, i, hdf5_file, part_slices_in_ebfs, part_lengths_in_ebfs, ebfs, export_keys, self._verbose)
                        for i, hdf5_file, part_slices_in_ebfs, part_lengths_in_ebfs in common_entries(self._hdf5s, self.__ebfs_part_slices, self.__ebfs_part_lengths)]
             # Collect the results
-<<<<<<< HEAD
-            _ = [future.result() for future in concurrent.futures.as_completed(futures)]
-=======
             _ = [future.get() for future in futures]
         if not(self._pp_auto_flush):
             self.__reload_vaex()
->>>>>>> 7ff8849d
 
     @classmethod
     def _singlethread_ebf_to_hdf5(cls, i: int, hdf5_file: pathlib.Path,
@@ -659,51 +640,30 @@
         if not(hold_reload):
             self.__reload_vaex()
 
-<<<<<<< HEAD
     def post_process_output(self) -> None:
-        self.check_state_before_running(description="pp_cartesian_to_galactic")(self._pp_convert_cartesian_to_galactic)()
-        self.check_state_before_running(description="pp_galactic_to_icrs", level=1)(self._pp_convert_galactic_to_icrs)()
+        self.check_state_before_running(description="pp_cartesian_to_galactic")(self._pp_convert_cartesian_to_galactic)(hold_reload=True)
+        self.check_state_before_running(description="pp_galactic_to_icrs", level=1)(self._pp_convert_galactic_to_icrs)(hold_reload=True)
         self.check_state_before_running(description="pp_last_conversions", level=1)(self._pp_last_conversions)()
 
-    def _pp_convert_cartesian_to_galactic(self) -> None:  # TODO add self.verbose support
-=======
-    def _post_process(self) -> None:
-        self._pp_convert_cartesian_to_galactic(hold_reload=True)
-        self._pp_convert_galactic_to_icrs(hold_reload=True)
-        self._pp_last_conversions()
-
     def _pp_convert_cartesian_to_galactic(self, **kwargs) -> None:
->>>>>>> 7ff8849d
         pipeline_name = "convert_cartesian_to_galactic"
         if self._verbose:
             print(f"Running {pipeline_name} post-processing pipeline")
         self.apply_post_process_pipeline_and_flush(self.__pp_convert_cartesian_to_galactic, flush_with_columns=self._gal+(self._rad,), **kwargs)
 
-<<<<<<< HEAD
-    def _pp_convert_galactic_to_icrs(self) -> None:  # TODO add self.verbose support
-=======
     def _pp_convert_galactic_to_icrs(self, **kwargs) -> None:
->>>>>>> 7ff8849d
         pipeline_name = "convert_galactic_to_icrs"
         if self._verbose:
             print(f"Running {pipeline_name} post-processing pipeline")
         self.apply_post_process_pipeline_and_flush(self.__pp_convert_galactic_to_icrs, flush_with_columns=self._cel, **kwargs)
     
-<<<<<<< HEAD
-    def _pp_convert_icrs_to_galactic(self) -> None:  # TODO add self.verbose support
-=======
     def _pp_convert_icrs_to_galactic(self, **kwargs) -> None:
->>>>>>> 7ff8849d
         pipeline_name = "convert_icrs_to_galactic"
         if self._verbose:
             print(f"Running {pipeline_name} post-processing pipeline")
         self.apply_post_process_pipeline_and_flush(self.__pp_convert_icrs_to_galactic, flush_with_columns=self._gal+self._mugal, **kwargs)
 
-<<<<<<< HEAD
-    def _pp_last_conversions(self) -> None:  # TODO add self.verbose support
-=======
     def _pp_last_conversions(self, **kwargs) -> None:
->>>>>>> 7ff8849d
         pipeline_name = "last_conversions"
         if self._verbose:
             print(f"Running {pipeline_name} post-processing pipeline")
