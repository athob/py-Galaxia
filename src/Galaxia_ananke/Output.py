#!/usr/bin/env python
"""
Contains the Output class definition

Please note that this module is private. The Output class is
available in the main ``Galaxia`` namespace - use that instead.
"""
from __future__ import annotations
from typing import TYPE_CHECKING, Optional, Tuple, List, Dict, Iterable
from numpy.typing import NDArray, ArrayLike
from warnings import warn
from functools import cached_property
import concurrent.futures
import pathos
import gc
import pathlib
import itertools
import numpy as np
import h5py as h5
import ebf
import vaex
import pandas as pd
from astropy import units, coordinates
# from astropy.utils import classproperty

from ._constants import *
from ._templates import *
from ._defaults import *
from .utils import classproperty, CallableDFtoNone, CallableDFtoInt, RecordingDataFrame, common_entries
from .photometry.PhotoSystem import PhotoSystem
from . import Input

if TYPE_CHECKING:
    from . import Survey

__all__ = ['Output']


def shift_g_lon(lon): # restrict longitude values to be within (-180,180)
    return -((-lon+180)%360-180)


def _flush_extra_columns_to_hdf5(vaex_df: vaex.DataFrame, hdf5_file: pathlib.Path, with_columns: Optional[Iterable] = ()) -> None:  # temporary until vaex supports it
    _temp = vaex.open(hdf5_file)
    old_column_names = set(_temp.column_names)
    _temp.close()
    extra_columns = [k for k in set(vaex_df.column_names)-old_column_names if not k.startswith('__')]
    with h5.File(hdf5_file, 'r+') as f5:
        for k in extra_columns:
            f5.create_dataset(name=k, data=vaex_df[k].to_numpy())
        if extra_columns:
            print(f"Exported the following quantities to {hdf5_file}")
            print(extra_columns)
        for k in with_columns:
            f5[k][...] = vaex_df[k].to_numpy()
        if len(with_columns):
            print(f"Overwritten the following quantities to {hdf5_file}")
            print(with_columns)


def _decorate_post_processing(pp: CallableDFtoNone, hdf5_path_input: bool = False, flush_with_columns: Optional[Iterable] = ()) -> CallableDFtoNone:
    def new_pp(*args) -> None:
        if hdf5_path_input:
            hdf5_file: pathlib.Path = args[0]
            vaex_df: vaex.DataFrame = vaex.open(hdf5_file)
        else:
            vaex_df: vaex.DataFrame = args[0]
        pp(vaex_df, *args[1:])
        if hdf5_path_input:
            _flush_extra_columns_to_hdf5(vaex_df, hdf5_file, with_columns=flush_with_columns)
            vaex_df.close()
        gc.collect()
    return new_pp


class Output:
    _position_prop = (('px', 'py', 'pz'), "Position coordinates in $kpc$")
    _velocity_prop = (('vx', 'vy', 'vz'), "Velocity coordinates in $km/s$")
    _celestial_prop = (('ra', 'dec'), "Celestial equatorial coordinates in $degrees$")
    _galactic_prop = (('glon', 'glat'), "Celestial galactic coordinates in $degrees$")
    _distance_prop = ('rad', "Distance in $kpc$")
    _modulus_prop = ('dmod', "Distance modulus in magnitude units")
    _trgbmass_prop = ('mtip', "Tip of the Red Giant Branch stellar mass in solar masses")
    _currentmass_prop = ('mact', "Current stellar mass in solar masses")
    _zamsmass_prop = ('smass', "Zero Age Main Sequence stellar mass in solar masses")
    _age_prop = ('age', "Stellar ages in years and decimal logarithmic scale")
    _surfacegravity_prop = ('grav', "Surface gravity in CGS units and decimal logarithmic scale")
    _metallicity_prop = ('feh', "Stellar metallicity $[Fe/H]$ in $dex$ relative to solar")
    _temperature_prop = ('teff', "Surface temperature in Kelvin and decimal logarithmic scale")
    _luminosity_prop = ('lum', "Stellar luminosity in solar luminosities and decimal logarithmic scale")
    _parentindex_prop = Input._parentindex_prop
    _partitionindex_prop = Input._partitionindex_prop
    _satindex_prop = Input._populationindex_prop
    _satindex = 'satid'
    _particleflag_prop = ('partid', "Flag = 1 if star not at center of its parent particle")
    _parallax_prop = ('pi', "Parallax in milliarcseconds")
    _propermotion_prop = (('mura', 'mudec'), "Equatorial proper motions in milliarcseconds per year")
    _galacticpropermotion_prop = (('mul', 'mub'), "Galactic proper motions in milliarcseconds per year")
    _radialvelocity_prop = ('vr', "Radial velocity in $km/s$")
    _vaex_under_list = ['_repr_html_']
    def __init__(self, survey: Survey, parameters: dict) -> None:
        """
            Driver to exploit the output of Galaxia.
            
            Call signature::
                output = Output(survey, parameters)
            
            Parameters
            ----------
            survey : :obj:`Survey`
                Survey object that returned this output.
            parameters : dict
                Dictionary all of parameters passed by Survey that were used
                to generate this output.
            
            Notes
            -----
            An Output object almost behaves as a vaex DataFrame, also please
            consult ``vaex`` online tutorials for more hands-on information:
            
                https://vaex.io/docs/tutorial.html
            
            The DataFrame represents the catalogue with columns corresponding
            to properties of the stars from the synthetic stellar population
            it simulates.
            
            .. warning:: When generated directly by ``Galaxia_ananke``, the
                         catalogue properties reflect directly the quantities
                         as computed by Galaxia. However the catalogue can be
                         modified/amended by applying post-processing routines
                         using the method
                         ``apply_post_process_pipeline_and_flush``. Also if
                         such ``Output`` object was generated by other software
                         than ``Galaxia_ananke``, post-processing may have been
                         applied: also please refer to that software
                         documentation for a more complete overview of the
                         catalogue.
            
            The catalogue properties include the photometric magnitudes per
            filter, with each filter identified by a key in the following
            lowercase format:
            
                ``photosys_filtername``
            
            where

            * ``photo_sys`` corresponds to the chosen photometric system
            * ``filtername`` corresponds to a filter name of that system
            
            As an example, the photometry in filters ``gbp``, ``grp`` & ``g``
            of the Gaia DR2 system identified as ``GAIA__DR2`` are respectively
            under keys ``gaia__dr2_gbp``, ``gaia__dr2_grp`` & ``gaia__dr2_g``.

            With those are also always included the following properties:
            {_output_properties}
            
            Additionally, depending on what optional properties were provided
            with the input particle data, the output can also include the
            following properties:
            {_optional_properties}
        """
        self.__survey = survey
        self.__parameters = parameters
        self.__vaex = None
        self.__vaex_per_partition = None
        self.__path = None
        self.__clear_ebfs(force=True)
        self._max_pp_workers = 1
        self._pp_auto_flush = True

    @classproperty
    def _export_properties(cls):
        return {
            cls._position_prop,
            cls._velocity_prop,
            cls._distance_prop,
            cls._modulus_prop,
            cls._trgbmass_prop,
            cls._currentmass_prop,
            cls._zamsmass_prop,
            cls._age_prop,
            cls._surfacegravity_prop,
            cls._metallicity_prop,
            cls._temperature_prop,
            cls._luminosity_prop,
            cls._parentindex_prop,
            cls._particleflag_prop,
            cls._partitionindex_prop
            }
    
    @classproperty
    def _postprocess_properties(cls):
        return {
            cls._celestial_prop,
            cls._galactic_prop,
            cls._parallax_prop,
            cls._propermotion_prop,
            cls._galacticpropermotion_prop,
            cls._radialvelocity_prop
            }
    
    @classproperty
    def _all_optional_properties(cls):
        return Input._optional_properties \
              - {cls._parentindex_prop, cls._partitionindex_prop, cls._satindex_prop} \
                | {(cls._satindex, cls._satindex_prop[1])}
    
    @classproperty
    def _export_keys(cls):
        return tuple(sum([(_p[0],) if isinstance(_p[0], str) else _p[0] for _p in cls._export_properties], ()))
    
    @classproperty
    def _postprocess_keys(cls):
        return tuple(sum([(_p[0],) if isinstance(_p[0], str) else _p[0] for _p in cls._postprocess_properties], ()))
    
    @classproperty
    def _pos(cls):
        return cls._position_prop[0]
    
    @classproperty
    def _vel(cls):
        return cls._velocity_prop[0]
    
    @classproperty
    def _cel(cls):
        return cls._celestial_prop[0]
    
    @classproperty
    def _gal(cls):
        return cls._galactic_prop[0]
    
    @classproperty
    def _rad(cls):
        return cls._distance_prop[0]
    
    @classproperty
    def _dmod(cls):
        return cls._modulus_prop[0]
    
    @classproperty
    def _mtip(cls):
        return cls._trgbmass_prop[0]
    
    @classproperty
    def _mact(cls):
        return cls._currentmass_prop[0]
    
    @classproperty
    def _mini(cls):
        return cls._zamsmass_prop[0]
    
    @classproperty
    def _age(cls):
        return cls._age_prop[0]
    
    @classproperty
    def _grav(cls):
        return cls._surfacegravity_prop[0]
    
    @classproperty
    def _feh(cls):
        return cls._metallicity_prop[0]
    
    @classproperty
    def _teff(cls):
        return cls._temperature_prop[0]
    
    @classproperty
    def _lum(cls):
        return cls._luminosity_prop[0]
    
    @classproperty
    def _parentid(cls):
        return cls._parentindex_prop[0]
    
    @classproperty
    def _partitionid(cls):
        return cls._partitionindex_prop[0]
        
    @classproperty
    def _partid(cls):
        return cls._particleflag_prop[0]
    
    @classproperty
    def _pi(cls):
        return cls._parallax_prop[0]
    
    @classproperty
    def _mu(cls):
        return cls._propermotion_prop[0]
    
    @classproperty
    def _mugal(cls):
        return cls._galacticpropermotion_prop[0]
    
    @classproperty
    def _vr(cls):
        return cls._radialvelocity_prop[0]
    
    def __dir__(self):
        return sorted({i for i in self.__vaex.__dir__() if not i.startswith('_')}.union(
            super(Output, self).__dir__()).union(
            self._vaex_under_list if self.__vaex is not None else []))

    def __repr__(self) -> str:
        return repr(self._vaex)
    
    def __getitem__(self, item):
        return self._vaex[item]
    
    def __setitem__(self, item, value):
        self._vaex[item] = value
    
    def __getattr__(self, item):
        if (item in self.__vaex.__dir__() and not item.startswith('_')) or (item in self._vaex_under_list and self.__vaex is not None):
            return getattr(self.__vaex, item)
        else:
            return self.__getattribute__(item)

    @classmethod
    def _compile_export_mag_names(cls, photosystems: list[PhotoSystem]) -> Tuple[str]:
        return tuple(itertools.chain.from_iterable([photosystem.to_export_keys for photosystem in photosystems]))
    
    @classmethod
    def _make_export_keys(cls, photosystems: list[PhotoSystem], extra_keys=()) -> Tuple[str]:
        return tuple(set(cls._export_keys).union(extra_keys).union(cls._compile_export_mag_names(photosystems)))

    @classmethod
    def _make_catalogue_keys(cls, photosystems: list[PhotoSystem], extra_keys=()) -> Tuple[str]:
        return cls._make_export_keys(photosystems, extra_keys=cls._postprocess_keys+extra_keys)

    def _make_input_optional_keys(self) -> Tuple[str]:
        return tuple(k if k != self._satindex_prop[0] else self._satindex for k in self.survey.input.optional_keys())

    def __ebf_to_hdf5_older(self):
        warn('This method is deprecated and does nothing at this time, this will be removed in future versions', DeprecationWarning, stacklevel=2)
        return
        hdf5_file = self.__hdf5
        with h5.File(hdf5_file, 'w') as f5:
            for k in self.export_keys:
                # print(f"Exporting {k}...")
                f5.create_dataset(name=k, data=ebf.read(str(self.__ebf), f"/{k}"))
            print(f"Exported the following quantities to {hdf5_file}")
            print(list(f5.keys()))
        self.__vaex = vaex.open(hdf5_file)

    def __ebf_to_hdf5_old(self):
        warn('This method is deprecated and does nothing at this time, this will be removed in future versions', DeprecationWarning, stacklevel=2)
        return
        for i, hdf5_file, partition_slices, partition_indices in common_entries(self._hdf5s, self.__ebf_part_slices, self.__ebf_partitions):
            with h5.File(hdf5_file, 'w') as f5:
                for k in self.export_keys:
                    # print(f"Exporting {k}...")
                    # f5.create_dataset(name=k, data=ebf.read_ind(str(self._ebf), f"/{k}", partition_indices))
                    data = np.zeros(partition_indices.shape[0],
                                    dtype=ebf.read_ind(str(self.__ebf), f"/{k}", [0]).dtype)
                    head = 0
                    for p_slice in partition_slices:
                        data[head:(head:=head+p_slice.stop-p_slice.start)] = ebf.read(str(self.__ebf),
                                                                                      f"/{k}",
                                                                                      begin=p_slice.start,
                                                                                      end=p_slice.stop)
                    f5.create_dataset(name=k,
                                      data=data)
                print(f"Exported the following quantities to {hdf5_file} for partition {i}")
                print(list(f5.keys()))
        self.__vaex = vaex.open_many(map(str,self._hdf5s.values()))

    def _redefine_partitions_in_ebfs(self, partitioning_rule: CallableDFtoInt) -> None:
        ebfs: List[pathlib.Path] = self._ebfs
        export_keys: Tuple[str] = self.export_keys
        # with concurrent.futures.ThreadPoolExecutor(max_workers=self._max_pp_workers) as executor:  # credit to https://www.squash.io/how-to-parallelize-a-simple-python-loop/
        #     # Submit tasks to the executor
        #     futures = [executor.submit(self._singlethread_redefine_partitions, ebf_file, partitioning_rule, export_keys)
        #                for ebf_file in ebfs]
        #     # Collect the results
        #     _ = [future.result() for future in concurrent.futures.as_completed(futures)]
        with pathos.pools.ProcessPool(self.__max_pp_workers) as executor:  # credit to https://github.com/uqfoundation/pathos/issues/158#issuecomment-449636971
            # Submit tasks to the executor
            futures = [executor.apipe(self._singlethread_redefine_partitions, ebf_file, partitioning_rule, export_keys)
                       for ebf_file in ebfs]
            # Collect the results
            _ = [future.get() for future in futures]

    @classmethod
    def _singlethread_redefine_partitions(cls, ebf_file: pathlib.Path, partitioning_rule: CallableDFtoInt, export_keys: Tuple[str]) -> None:
        dummy_df = RecordingDataFrame([], columns=export_keys, dtype=float)
        _ = partitioning_rule(dummy_df)
        ebf_df = pd.DataFrame({key: ebf.read(str(ebf_file), f"/{key}") for key in dummy_df.record_of_all_used_keys})
        new_partition_id = partitioning_rule(ebf_df)
        del ebf_df
        ebf.update_ind(str(ebf_file), f'/{cls._partitionid}', new_partition_id)
        partition_id_sorter = np.argsort(new_partition_id)
        del new_partition_id
        gc.collect()
        for key in ebf._EbfMap.keys(str(ebf_file)):
            if key not in [b'/log', b'/center'] and not key.startswith(b'/.'):
                ebf.update_ind(str(ebf_file), key, ebf.read(str(ebf_file), key)[partition_id_sorter])
        
    def _ebf_to_hdf5(self) -> None:
        ebfs: List[pathlib.Path] = self._ebfs
        export_keys: Tuple[str] = self.export_keys
        # with concurrent.futures.ThreadPoolExecutor(max_workers=self._max_pp_workers) as executor:  # credit to https://www.squash.io/how-to-parallelize-a-simple-python-loop/
        #     # Submit tasks to the executor
        #     futures = [executor.submit(self._singlethread_ebf_to_hdf5, i, hdf5_file, part_slices_in_ebfs, part_lengths_in_ebfs, ebfs, export_keys)
        #                for i, hdf5_file, part_slices_in_ebfs, part_lengths_in_ebfs in common_entries(self._hdf5s, self.__ebfs_part_slices, self.__ebfs_part_lengths)]
        #     # Collect the results
        #     _ = [future.result() for future in concurrent.futures.as_completed(futures)]
        with pathos.pools.ProcessPool(self.__max_pp_workers) as executor:  # credit to https://github.com/uqfoundation/pathos/issues/158#issuecomment-449636971
            # Submit tasks to the executor
            futures = [executor.apipe(self._singlethread_ebf_to_hdf5, i, hdf5_file, part_slices_in_ebfs, part_lengths_in_ebfs, ebfs, export_keys)
                       for i, hdf5_file, part_slices_in_ebfs, part_lengths_in_ebfs in common_entries(self._hdf5s, self.__ebfs_part_slices, self.__ebfs_part_lengths)]
            # Collect the results
<<<<<<< HEAD
            _ = [future.get() for future in futures]
        self.__reload_vaex()
=======
            _ = [future.result() for future in concurrent.futures.as_completed(futures)]
        if not(self._pp_auto_flush):
            self.__reload_vaex()
>>>>>>> e31711c0

    @classmethod
    def _singlethread_ebf_to_hdf5(cls, i: int, hdf5_file: pathlib.Path,
                                   part_slices_in_ebfs: Dict[str, List[slice]],
                                   part_lengths_in_ebfs: Dict[str, int],
                                   ebfs: List[pathlib.Path], export_keys: Tuple[str]) -> None:
        ebfs: List[pathlib.Path] = [ebf_path for ebf_path in ebfs if ebf_path.name in part_lengths_in_ebfs]
        n_ebfs: int              = len(ebfs)
        data_length: int         = sum(part_lengths_in_ebfs.values())
        ebfs_slices: Dict[str, slice] = {ebf_path.name: slice(bounds[0],bounds[1])
                                    for ebf_path, bounds in zip(ebfs, 
                                                                np.repeat(np.cumsum(
                                                                    [0]+[part_lengths_in_ebfs[ebf_path.name] for ebf_path in ebfs]
                                                                            ),
                                                                            [1]+(n_ebfs-1)*[2]+[1]
                                                                            ).reshape((n_ebfs,2)))}
        ebf_sorter: NDArray      = (i + np.arange(n_ebfs)) % n_ebfs
        i_ebf: int               = ebf_sorter[0]
        first_ebf_str: str       = str(ebfs[i_ebf].resolve())
        with h5.File(hdf5_file, 'w') as f5:
            f5datasets = {name: f5.create_dataset(name=name,
                                                    shape=(data_length,),
                                                    dtype=ebf.read_ind(first_ebf_str, f"/{name}", [0]).dtype)
                            for name in export_keys}
            for ebf_path in ebfs[i_ebf:]+ebfs[:i_ebf]:
                ebf_name: str            = ebf_path.name
                ebf_str: str             = str(ebf_path.resolve())
                f5data_slice: slice      = ebfs_slices[ebf_name]
                part_slices: List[slice] = part_slices_in_ebfs[ebf_name]
                for name in export_keys:
                    head = f5data_slice.start
                    for p_slice in part_slices:
                        f5datasets[name][head:(head:=head+p_slice.stop-p_slice.start)] = ebf.read(
                            ebf_str, f"/{name}", begin=p_slice.start, end=p_slice.stop
                            )
                print(f"Exported the following quantities from {ebf_path} to {hdf5_file} for partition {i}")
                print(list(f5.keys()))

    ### DEFINING POST PROCESSING PIPELINES BELOW # TODO consider a PostProcess class that runs postprocess pipeline at __call__ and holds flush_with_columns

    @classmethod
    def __pp_convert_cartesian_to_galactic(cls, df: pd.DataFrame) -> None:
        """
        converts positions & velocities from mock catalog Cartesian coordinates (relative to solar position) 
        into Galactic coordinates, assuming Sun is on -x axis (use rotateStars)
        """
        GC = coordinates.Galactic(u = df[cls._pos[0]].to_numpy()*units.kpc,
                                  v = df[cls._pos[1]].to_numpy()*units.kpc,
                                  w = df[cls._pos[2]].to_numpy()*units.kpc,
                                  U = df[cls._vel[0]].to_numpy()*units.km/units.s,
                                  V = df[cls._vel[1]].to_numpy()*units.km/units.s,
                                  W = df[cls._vel[2]].to_numpy()*units.km/units.s,
                                  representation_type = coordinates.CartesianRepresentation,
                                  differential_type   = coordinates.CartesianDifferential)
        df[cls._gal[0]] = shift_g_lon(GC.spherical.lon.value)
        df[cls._gal[1]] = GC.spherical.lat.value
        df[cls._rad]    = GC.spherical.distance.value
        ####################################
        df[cls._mugal[0]] = GC.sphericalcoslat.differentials['s'].d_lon_coslat.value
        df[cls._mugal[1]] = GC.sphericalcoslat.differentials['s'].d_lat.value
        df[cls._vr]       = GC.sphericalcoslat.differentials['s'].d_distance.value

    @classmethod
    def __pp_convert_galactic_to_icrs(cls, df: pd.DataFrame) -> None:
        """
        converts PMs in galactic coordinates (mulcosb, mub) in arcsec/yr (as output by Galaxia)
        to ra/dec in mas/yr (units of output catalog)
        """
        GC = coordinates.Galactic(l               = df[cls._gal[0]].to_numpy()*units.degree,
                                  b               = df[cls._gal[1]].to_numpy()*units.degree,
                                  distance        = df[cls._rad].to_numpy()*units.kpc,
                                  pm_l_cosb       = df[cls._mugal[0]].to_numpy()*units.mas/units.yr,
                                  pm_b            = df[cls._mugal[1]].to_numpy()*units.mas/units.yr,
                                  radial_velocity = df[cls._vr].to_numpy()*units.km/units.s)
        GC_icrs = GC.transform_to(coordinates.ICRS())
        df[cls._cel[0]] = GC_icrs.ra.value
        df[cls._cel[1]] = GC_icrs.dec.value
        ####################################
        df[cls._mu[0]]  = GC_icrs.pm_ra_cosdec.to(units.mas/units.yr).value
        df[cls._mu[1]]  = GC_icrs.pm_dec.to(units.mas/units.yr).value
    
    @classmethod
    def __pp_convert_icrs_to_galactic(cls, df: pd.DataFrame) -> None:
        """
        converts PMs from ICRS coordinates (muacosd, mudec) to Galactic (mul, mub)
        input and output in mas/yr for PMs and degrees for positions
        also exports the galactic lat and longitude
        """
        IC = coordinates.ICRS(ra           = df[cls._cel[0]].to_numpy()*units.degree,
                              dec          = df[cls._cel[1]].to_numpy()*units.degree,
                              pm_ra_cosdec = df[cls._mu[0]].to_numpy()*units.mas/units.yr,
                              pm_dec       = df[cls._mu[1]].to_numpy()*units.mas/units.yr)

        IC_gal = IC.transform_to(coordinates.Galactic())
        df[cls._gal[0]]   = shift_g_lon(IC_gal.l.value)
        df[cls._gal[1]]   = IC_gal.b.value
        df[cls._mugal[0]] = IC_gal.pm_l_cosb.to(units.mas/units.yr).value
        df[cls._mugal[1]] = IC_gal.pm_b.to(units.mas/units.yr).value

    @classmethod
    def __pp_last_conversions(cls, df: pd.DataFrame) -> None:
        df[cls._pi]   = 1.0/df[cls._rad]  # parallax in mas (from distance in kpc)
        df[cls._teff] = 10**df[cls._teff]  #Galaxia returns log10(teff/K)
        df[cls._lum]  = 10**df[cls._lum]  #Galaxia returns log10(lum/lsun)

    @property
    def _max_pp_workers(self) -> int:
        return self.__max_pp_workers
    
    @_max_pp_workers.setter
    def _max_pp_workers(self, value: int) -> None:
        self.__max_pp_workers: int = value

    @property
    def _pp_auto_flush(self) -> bool:
        return self.__pp_auto_flush
    
    @_pp_auto_flush.setter
    def _pp_auto_flush(self, value: bool) -> None:
        self.__pp_auto_flush: bool = value

    def apply_post_process_pipeline_and_flush(self, post_process: CallableDFtoNone, *args, flush_with_columns=(), hold_flush: bool = False, hold_reload: bool = False) -> None:
        """
            Apply a given post processing routine to the catalogue

            Parameters
            ----------
            post_process : callable
                Post processing pipeline to apply to the catalogue. This must
                be defined as a callable that returns nothing, and take only
                positional arguments, the first of which being the DataFrame
                representing the catalogue.

            \*args : callable args
                Any other positinoal arguments that should be passed to the
                ``post_process`` callable pipeline, in the order they should
                be passed.

            flush_with_columns : iterable
                If given an iterable structure of existing column keys, the
                flushing done after application of the post-processing
                will also overwrite those in the backend file with their
                current in-memory values. Default to an empty tuple. 

            hold_flush : bool
                Flag to hold the flushing from being done after application of
                the post-processing. Default to False.

            hold_reload : bool
                Flag to hold the reload from being done after application of
                the post-processing and flushing. Default to False.
        """
        # post_process(self._vaex, *args)
        if self._pp_auto_flush:
            with pathos.pools.ProcessPool(self.__max_pp_workers) as executor:  # credit to https://github.com/uqfoundation/pathos/issues/158#issuecomment-449636971
                # Submit tasks to the executor
                futures = [executor.apipe(_decorate_post_processing(post_process,
                                                                    self._pp_auto_flush,
                                                                    flush_with_columns=flush_with_columns),
                                        vaex_df_or_hdf5, *args)
                        for vaex_df_or_hdf5 in (self._hdf5s if self._pp_auto_flush else self._vaex_per_partition).values()]
                # Collect the results
                _ = [future.get() for future in futures]
        else:
            with concurrent.futures.ThreadPoolExecutor(max_workers=self._max_pp_workers) as executor:  # credit to https://www.squash.io/how-to-parallelize-a-simple-python-loop/
                # Submit tasks to the executor
                futures = [executor.submit(_decorate_post_processing(post_process,
                                                                    self._pp_auto_flush,
                                                                    flush_with_columns=flush_with_columns),
                                        vaex_df_or_hdf5, *args)
                        for vaex_df_or_hdf5 in (self._hdf5s if self._pp_auto_flush else self._vaex_per_partition).values()]
                # Collect the results
                _ = [future.result() for future in concurrent.futures.as_completed(futures)]
        if not(hold_flush) and not(self._pp_auto_flush):
            self.flush_extra_columns_to_hdf5(with_columns=flush_with_columns)
        if not(hold_reload):
            self.__reload_vaex()

    def _post_process(self) -> None:
        self._pp_convert_cartesian_to_galactic(hold_reload=True)
        self._pp_convert_galactic_to_icrs(hold_reload=True)
        self._pp_last_conversions()

    def _pp_convert_cartesian_to_galactic(self, **kwargs) -> None:
        pipeline_name = "convert_cartesian_to_galactic"
        print(f"Running {pipeline_name} post-processing pipeline")
        self.apply_post_process_pipeline_and_flush(self.__pp_convert_cartesian_to_galactic, flush_with_columns=self._gal+(self._rad,), **kwargs)

    def _pp_convert_galactic_to_icrs(self, **kwargs) -> None:
        pipeline_name = "convert_galactic_to_icrs"
        print(f"Running {pipeline_name} post-processing pipeline")
        self.apply_post_process_pipeline_and_flush(self.__pp_convert_galactic_to_icrs, flush_with_columns=self._cel, **kwargs)
    
    def _pp_convert_icrs_to_galactic(self, **kwargs) -> None:
        pipeline_name = "convert_icrs_to_galactic"
        print(f"Running {pipeline_name} post-processing pipeline")
        self.apply_post_process_pipeline_and_flush(self.__pp_convert_icrs_to_galactic, flush_with_columns=self._gal+self._mugal, **kwargs)

    def _pp_last_conversions(self, **kwargs) -> None:
        pipeline_name = "last_conversions"
        print(f"Running {pipeline_name} post-processing pipeline")
        self.apply_post_process_pipeline_and_flush(self.__pp_last_conversions, flush_with_columns=(self._teff, self._lum), **kwargs)

    def __name_with_ext(self, ext):
        name_base = self._file_base
        return name_base.parent / f"{name_base.name}{ext}"
    
    def save(self, path):  # TODO Gotta update this
        """
            Save output to new path

            .. danger:: currently not implemented
        """
        raise NotImplementedError
        old_path = self._path
        self.__path = pathlib.Path(path)
        self._vaex.close()
        old_path.rename(self._path)
        self.__vaex = vaex.open(self._path)

    @property
    def survey(self):
        return self.__survey
    
    @property
    def photosystems(self):
        return self.survey.photosystems

    @property
    def isochrones(self):
        warn('This property will be deprecated, please use instead property photosystems', DeprecationWarning, stacklevel=2)
        return self.photosystems

    @property
    def export_keys(self) -> Tuple[str]:
        return self._make_export_keys(self.photosystems, extra_keys=self._make_input_optional_keys())
    
    @property
    def catalogue_keys(self) -> Tuple[str]:
        return self._make_catalogue_keys(self.photosystems, extra_keys=self._make_input_optional_keys())
    
    @property
    def output_dir(self):
        return pathlib.Path(self._parameters[FTTAGS.output_dir])

    @property
    def output_name(self):
        return f"{self.survey.surveyname}.{self.survey.inputname}"

    @property
    def rsun_skycoord(self):
        _temp = [self._parameters[k] for k in FTTAGS.rSun]
        return coordinates.SkyCoord(u=_temp[0], v=_temp[1], w=_temp[2], unit='kpc', representation_type='cartesian', frame='galactic')

    @property
    def _parameters(self):
        return self.__parameters
    
    @cached_property
    def __ebf_partitions(self) -> Dict[int, NDArray]:
        warn('This property is deprecated as remnant of the single ebf output implementation, this will be removed in future versions', DeprecationWarning, stacklevel=2)
        if self.__ebf.exists():
            return pd.DataFrame(ebf.read(str(self.__ebf), f"/{self._partitionid}")).groupby([0]).indices
        else:
            raise RuntimeError("Don't attempt creating an Output object on your own, those are meant to be returned by Survey")

    @cached_property
    def __ebfs_partitions(self) -> Dict[int, Dict[str, NDArray]]:
        return_dict = {}
        for ebf_path in self._ebfs:
            if ebf_path.exists():
                ebf_name: str = ebf_path.name
                ebf_str: str = str(ebf_path.resolve())
                indices_generator = (item
                                     for item in pd.DataFrame(
                                         ebf.read(ebf_str, f"/{self._partitionid}")
                                         ).groupby([0]).indices.items()
                                     if item[0]>=0)
                for i, ind in indices_generator:
                    if i in return_dict:
                        return_dict[i][ebf_name] = ind
                    else:
                        return_dict[i] = {ebf_name: ind}
            else:
                raise RuntimeError("Don't attempt creating an Output object on your own, those are meant to be returned by Survey")
        return return_dict

    @property
    def __ebfs_part_lengths(self) -> Dict[int, Dict[str, int]]:
        return {i: {ebf_name: len(indices)
                    for ebf_name,indices in indices_per_ebf.items()}
                for i,indices_per_ebf in self.__ebfs_partitions.items()}

    @cached_property
    def __ebf_part_slices(self) -> Dict[int, List[slice]]:
        warn('This property is deprecated as remnant of the single ebf output implementation, this will be removed in future versions', DeprecationWarning, stacklevel=2)
        return {i: [slice(start, stop)
                    for start, stop in zip(
                        [indices[0]]+indices[where_slice_change+1].tolist(),
                        (indices[where_slice_change]+1).tolist() + [indices[-1]+1]
                        )]
                for i,indices in self.__ebf_partitions.items()
                if (where_slice_change:=np.where(np.diff(indices)>1)[0]) is not None}

    @cached_property
    def __ebfs_part_slices(self) -> Dict[int, Dict[str, List[slice]]]:
        return {i: {ebf_name: [slice(start, stop)
                    for start, stop in zip(
                        [indices[0]]+indices[where_slice_change+1].tolist(),
                        (indices[where_slice_change]+1).tolist() + [indices[-1]+1]
                        )]
                    for ebf_name,indices in indices_per_ebf.items()
                    if (where_slice_change:=np.where(np.diff(indices)>1)[0]) is not None}
                for i,indices_per_ebf in self.__ebfs_partitions.items()}

    @cached_property
    def __vaex_partitions(self) -> Dict[int, NDArray]:
        return self._vaex[self._partitionid].to_pandas_series().to_frame().groupby([0]).indices

    @cached_property
    def __vaex_partition_slices(self) -> Dict[int, slice]:
        return {i: slice(indices[0], indices[-1]+1) for i,indices in self.__vaex_partitions.items()}

    @property
    def _vaex(self):
        if self.__vaex is None:
            raise RuntimeError("Don't attempt creating an Output object on your own, those are meant to be returned by Survey")
        else:
            return self.__vaex

    @property
    def _vaex_per_partition(self):
        if self.__vaex_per_partition is None:
            raise RuntimeError("Don't attempt creating an Output object on your own, those are meant to be returned by Survey")
        else:
            return self.__vaex_per_partition

    @property
    def _path(self):
        raise NotImplementedError
        if self.__path is None:
            return self.__hdf5
        else:
            return self.__path

    @property
    def _file_base(self):
        return self.output_dir / self.output_name
    
    @cached_property
    def __ebf(self):
        warn('This property is deprecated as remnant of the single ebf/single hdf5 output implementation, this will be removed in future versions', DeprecationWarning, stacklevel=2)
        return next(self._ebf_glob)
    
    @property
    def _ebf_glob_pattern(self):
        return self.__name_with_ext('.*.ebf')
    
    @property
    def _ebf_glob(self):
        _temp = self._ebf_glob_pattern
        return _temp.parent.glob(_temp.name)
    
    @cached_property
    def _ebfs(self):
        return list(self._ebf_glob)
    
    def __clear_ebfs(self, force: bool = False) -> None:
        for ebf in self._ebf_glob:
            if True if force else input(f"You are about to remove {ebf}, do I proceed? [y/N] ") == 'y':
                ebf.unlink()

    @cached_property
    def __hdf5(self):
        warn('This property is deprecated as remnant of the single ebf/single hdf5 output implementation, this will be removed in future versions', DeprecationWarning, stacklevel=2)
        return self.__name_with_ext('.h5')
    
    @property
    def _hdf5_glob_pattern(self):
        return self.__name_with_ext('.*.h5')
    
    @cached_property
    def _hdf5s(self):
        pattern = self._hdf5_glob_pattern
        partitions = self.__ebfs_partitions
        length_tags = len(str(max(partitions.keys())))
        return {i: pattern.parent / pattern.name.replace('*',f"{i:0{length_tags}d}") for i in partitions.keys()}
    
    def __flush_extra_columns_to_hdf5_older(self, with_columns=()):  # temporary until vaex supports it
        warn('This method is deprecated and does nothing at this time, this will be removed in future versions', DeprecationWarning, stacklevel=2)
        return
        hdf5_file = self.__hdf5
        old_column_names = set(vaex.open(hdf5_file).column_names)
        with h5.File(hdf5_file, 'r+') as f5:
            extra_columns = [k for k in set(self.column_names)-old_column_names if not k.startswith('__')]
            for k in extra_columns:
                f5.create_dataset(name=k, data=self[k].to_numpy())
            if extra_columns:
                print(f"Exported the following quantities to {hdf5_file}")
                print(extra_columns)
            for k in with_columns:
                f5[k][...] = self[k].to_numpy()
            if with_columns:
                print(f"Overwritten the following quantities to {hdf5_file}")
                print(with_columns)
        self.__vaex = vaex.open(hdf5_file)

    def __flush_extra_columns_to_hdf5_old(self, with_columns=()):  # temporary until vaex supports it
        warn('This method is deprecated and does nothing at this time, this will be removed in future versions', DeprecationWarning, stacklevel=2)
        return
        old_column_names = set(vaex.open(str(self._hdf5s[0])).column_names)
        extra_columns = [k for k in set(self.column_names)-old_column_names if not k.startswith('__')]
        for i, hdf5_file, vaex_slice in common_entries(self._hdf5s, self.__vaex_partition_slices):
            with h5.File(hdf5_file, 'r+') as f5:
                for k in extra_columns:
                    f5.create_dataset(name=k, data=self[vaex_slice][k].to_numpy())
                if extra_columns:
                    print(f"Exported the following quantities to {hdf5_file} for partition {i}")
                    print(extra_columns)
                for k in with_columns:
                    f5[k][...] = self[vaex_slice][k].to_numpy()
                if with_columns:
                    print(f"Overwritten the following quantities to {hdf5_file} for partition {i}")
                    print(with_columns)
        self.__reload_vaex()

    @classmethod
    def __singlethread_flush_extra_columns_to_hdf5(cls, vaex_df: vaex.DataFrame, hdf5_file: pathlib.Path, with_columns: Optional[Iterable] = ()) -> None:  # temporary until vaex supports it
        _temp = vaex.open(hdf5_file)
        old_column_names = set(_temp.column_names)
        _temp.close()
        extra_columns = [k for k in set(vaex_df.column_names)-old_column_names if not k.startswith('__')]
        with h5.File(hdf5_file, 'r+') as f5:
            for k in extra_columns:
                f5.create_dataset(name=k, data=vaex_df[k].to_numpy())
            if extra_columns:
                print(f"Exported the following quantities to {hdf5_file}")
                print(extra_columns)
            for k in with_columns:
                f5[k][...] = vaex_df[k].to_numpy()
            if len(with_columns):
                print(f"Overwritten the following quantities to {hdf5_file}")
                print(with_columns)

    def flush_extra_columns_to_hdf5(self, with_columns: Optional[Iterable] = ()) -> None:  # temporary until vaex supports it
        """
            Flush the dataframe new columns to its backend memory-mapped file

            Parameters
            ----------
            with_columns : iterable
                If given an iterable structure of existing column keys, the
                flushing will also overwrite those in the backend file with
                their current in-memory values. Default to an empty tuple.
        """
        # with pathos.pools.ProcessPool(self.__max_pp_workers) as executor:  # credit to https://github.com/uqfoundation/pathos/issues/158#issuecomment-449636971
        #     # Submit tasks to the executor
        #     futures = [executor.apipe(_flush_extra_columns_to_hdf5, vaex_df, hdf5_file, with_columns)
        #                for _, hdf5_file, vaex_df in common_entries(self._hdf5s, self._vaex_per_partition)]
        #     # Collect the results
        #     _ = [future.get() for future in futures]
        with concurrent.futures.ThreadPoolExecutor(max_workers=self._max_pp_workers) as executor:  # credit to https://www.squash.io/how-to-parallelize-a-simple-python-loop/
            # Submit tasks to the executor
            futures = [executor.submit(_flush_extra_columns_to_hdf5, vaex_df, hdf5_file, with_columns)
                       for _, hdf5_file, vaex_df in common_entries(self._hdf5s, self._vaex_per_partition)]
            # Collect the results
            _ = [future.result() for future in concurrent.futures.as_completed(futures)]
        # self.__reload_vaex()
        # gc.collect()

    def __reload_vaex(self) -> None:
        if self.__vaex is not None:
            self.__vaex.close()
        self.__vaex = vaex.open_many(map(str,self._hdf5s.values()))
        if self.__vaex_per_partition is not None and not self._pp_auto_flush:
            for i in self.__vaex_per_partition:
                self.__vaex_per_partition[i].close()
        self.__vaex_per_partition = {i: vaex.open(str(hdf5_file)) for i, hdf5_file in self._hdf5s.items()}
        gc.collect()


Output.__init__.__doc__ = Output.__init__.__doc__.format(_output_properties=''.join(
                                                [f"\n            * {desc} via key{'' if isinstance(key, str) else 's'} ``{str(key).replace(chr(39),'')}``"
                                                    for key, desc in Output._export_properties.union(Output._postprocess_properties)]),
                                                         _optional_properties=''.join(
                                                [f"\n            * {desc} via key{'' if isinstance(key, str) else 's'} ``{str(key).replace(chr(39),'')}``"
                                                    for key, desc in Output._all_optional_properties]))


if __name__ == '__main__':
    pass<|MERGE_RESOLUTION|>--- conflicted
+++ resolved
@@ -411,14 +411,9 @@
             futures = [executor.apipe(self._singlethread_ebf_to_hdf5, i, hdf5_file, part_slices_in_ebfs, part_lengths_in_ebfs, ebfs, export_keys)
                        for i, hdf5_file, part_slices_in_ebfs, part_lengths_in_ebfs in common_entries(self._hdf5s, self.__ebfs_part_slices, self.__ebfs_part_lengths)]
             # Collect the results
-<<<<<<< HEAD
             _ = [future.get() for future in futures]
-        self.__reload_vaex()
-=======
-            _ = [future.result() for future in concurrent.futures.as_completed(futures)]
         if not(self._pp_auto_flush):
             self.__reload_vaex()
->>>>>>> e31711c0
 
     @classmethod
     def _singlethread_ebf_to_hdf5(cls, i: int, hdf5_file: pathlib.Path,
