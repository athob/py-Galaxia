--- conflicted
+++ resolved
@@ -55,12 +55,7 @@
       python_requires='>=3.8,<3.11',
       packages=[NAME, f"{NAME}.photometry"],
       package_dir={'': SRC_DIR},
-<<<<<<< HEAD
       install_requires=['numpy>=1.22,<2', 'pandas>=2,<3', 'vaex>=4.17,<5', 'astropy>=5,<7', 'h5py>=3.6,<4', 'ebfpy>=0.0.20,<1', 'astroquery>=0.4.2,<1'],
-      ext_modules=[distutils.extension.Extension('', [])],
-=======
-      install_requires=['numpy>=1.22,<2', 'pandas>=2,<3', 'vaex>=4.17,<5', 'astropy>=5,<7', 'h5py>=3.6,<4', 'ebfpy>=0.0.20,<1'],
       ext_modules=[setuptools.extension.Extension('', [])],
->>>>>>> 5713400b
       cmdclass={'build_ext': MyBuildExt, 'test': MyTest},
       )